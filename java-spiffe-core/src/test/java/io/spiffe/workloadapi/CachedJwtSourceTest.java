package io.spiffe.workloadapi;

import com.google.common.collect.Sets;
import io.spiffe.bundle.jwtbundle.JwtBundle;
import io.spiffe.exception.BundleNotFoundException;
import io.spiffe.exception.JwtSourceException;
import io.spiffe.exception.JwtSvidException;
import io.spiffe.exception.SocketEndpointAddressException;
import io.spiffe.spiffeid.SpiffeId;
import io.spiffe.spiffeid.TrustDomain;
import io.spiffe.svid.jwtsvid.JwtSvid;
import io.spiffe.utils.TestUtils;
import lombok.val;
import org.junit.jupiter.api.AfterEach;
import org.junit.jupiter.api.BeforeEach;
import org.junit.jupiter.api.Test;
import uk.org.webcompere.systemstubs.environment.EnvironmentVariables;

import java.io.IOException;
import java.time.Clock;
import java.time.Duration;
import java.time.Instant;
import java.time.ZoneId;
import java.util.ArrayList;
import java.util.List;
import java.util.concurrent.ExecutionException;
import java.util.concurrent.ExecutorService;
import java.util.concurrent.Executors;
import java.util.concurrent.Future;

import static io.spiffe.workloadapi.WorkloadApiClientStub.JWT_TTL;
import static org.junit.jupiter.api.Assertions.*;

class CachedJwtSourceTest {
    private CachedJwtSource jwtSource;
    private WorkloadApiClientStub workloadApiClient;
    private WorkloadApiClientErrorStub workloadApiClientErrorStub;
    private Clock clock;

    @BeforeEach
    void setUp() throws JwtSourceException, SocketEndpointAddressException {
        workloadApiClient = new WorkloadApiClientStub();
        JwtSourceOptions options = JwtSourceOptions.builder().workloadApiClient(workloadApiClient).build();
        System.setProperty(CachedJwtSource.TIMEOUT_SYSTEM_PROPERTY, "PT1S");
        jwtSource = (CachedJwtSource) CachedJwtSource.newSource(options);
        workloadApiClientErrorStub = new WorkloadApiClientErrorStub();

        clock = Clock.fixed(Instant.now(), ZoneId.systemDefault());
        workloadApiClient.setClock(clock);
        jwtSource.setClock(clock);
    }

    @AfterEach
    void tearDown() throws IOException {
        jwtSource.close();
    }

    @Test
    void testGetBundleForTrustDomain() {
        try {
            JwtBundle bundle = jwtSource.getBundleForTrustDomain(TrustDomain.parse("example.org"));
            assertNotNull(bundle);
            assertEquals(TrustDomain.parse("example.org"), bundle.getTrustDomain());
        } catch (BundleNotFoundException e) {
            fail(e);
        }
    }

    @Test
    void testGetBundleForTrustDomain_nullParam() {
        try {
            jwtSource.getBundleForTrustDomain(null);
            fail();
        } catch (NullPointerException e) {
            assertEquals("trustDomain is marked non-null but is null", e.getMessage());
        } catch (BundleNotFoundException e) {
            fail();
        }
    }

    @Test
    void testGetBundleForTrustDomain_SourceIsClosed_ThrowsIllegalStateException() throws IOException {
        jwtSource.close();
        try {
            jwtSource.getBundleForTrustDomain(TrustDomain.parse("example.org"));
            fail("expected exception");
        } catch (IllegalStateException e) {
            assertEquals("JWT bundle source is closed", e.getMessage());
            assertTrue(workloadApiClient.closed);
        } catch (BundleNotFoundException e) {
            fail("not expected exception", e);
        }
    }

    @Test
    void testFetchJwtSvidWithSubject() {
        try {
            JwtSvid svid = jwtSource.fetchJwtSvid(SpiffeId.parse("spiffe://example.org/workload-server"), "aud1", "aud2", "aud3");
            assertNotNull(svid);
            assertEquals(SpiffeId.parse("spiffe://example.org/workload-server"), svid.getSpiffeId());
            assertEquals(Sets.newHashSet("aud1", "aud2", "aud3"), svid.getAudience());
        } catch (JwtSvidException e) {
            fail(e);
        }
    }

    @Test
    void testFetchJwtSvidWithSubject_ReturnFromCache() {
        try {
            JwtSvid svid = jwtSource.fetchJwtSvid(SpiffeId.parse("spiffe://example.org/workload-server"), "aud3", "aud2", "aud1");
            assertNotNull(svid);
            assertEquals(SpiffeId.parse("spiffe://example.org/workload-server"), svid.getSpiffeId());
            assertEquals(Sets.newHashSet("aud1", "aud2", "aud3"), svid.getAudience());
            assertEquals(1, workloadApiClient.getFetchJwtSvidCallCount());

            // call again to get from cache changing the order of the audiences
            svid = jwtSource.fetchJwtSvid(SpiffeId.parse("spiffe://example.org/workload-server"), "aud1", "aud2", "aud3");
            assertNotNull(svid);
            assertEquals(SpiffeId.parse("spiffe://example.org/workload-server"), svid.getSpiffeId());
            assertEquals(Sets.newHashSet("aud1", "aud2", "aud3"), svid.getAudience());
            assertEquals(1, workloadApiClient.getFetchJwtSvidCallCount());

            // call again using different subject
            svid = jwtSource.fetchJwtSvid(SpiffeId.parse("spiffe://example.org/extra-workload-server"), "aud2", "aud3", "aud1");
            assertNotNull(svid);
            assertEquals(SpiffeId.parse("spiffe://example.org/extra-workload-server"), svid.getSpiffeId());
            assertEquals(Sets.newHashSet("aud1", "aud2", "aud3"), svid.getAudience());
            assertEquals(2, workloadApiClient.getFetchJwtSvidCallCount());

            // call again using the same audiences
            svid = jwtSource.fetchJwtSvid(SpiffeId.parse("spiffe://example.org/extra-workload-server"), "aud1", "aud2", "aud3");
            assertNotNull(svid);
            assertEquals(SpiffeId.parse("spiffe://example.org/extra-workload-server"), svid.getSpiffeId());
            assertEquals(Sets.newHashSet("aud1", "aud2", "aud3"), svid.getAudience());
            assertEquals(2, workloadApiClient.getFetchJwtSvidCallCount());
        } catch (JwtSvidException e) {
            fail(e);
        }
    }

    @Test
    void testFetchJwtSvidWithSubject_JwtSvidExpiredInCache() {
        try {
            JwtSvid svid = jwtSource.fetchJwtSvid(SpiffeId.parse("spiffe://example.org/workload-server"), "aud1", "aud2", "aud3");
            assertNotNull(svid);
            assertEquals(SpiffeId.parse("spiffe://example.org/workload-server"), svid.getSpiffeId());
            assertEquals(Sets.newHashSet("aud1", "aud2", "aud3"), svid.getAudience());
            assertEquals(1, workloadApiClient.getFetchJwtSvidCallCount());

            // set clock forwards but not enough to expire the JWT SVID in the cache
            jwtSource.setClock(clock.offset(clock, JWT_TTL.dividedBy(2).minus(Duration.ofSeconds(1))));

            // call again to get from cache, fetchJwtSvid call count should not change
            svid = jwtSource.fetchJwtSvid(SpiffeId.parse("spiffe://example.org/workload-server"), "aud1", "aud2", "aud3");
            assertNotNull(svid);
            assertEquals(SpiffeId.parse("spiffe://example.org/workload-server"), svid.getSpiffeId());
            assertEquals(Sets.newHashSet("aud1", "aud2", "aud3"), svid.getAudience());
            assertEquals(1, workloadApiClient.getFetchJwtSvidCallCount());

            // set clock to expire the JWT SVID in the cache
            jwtSource.setClock(clock.offset(clock, JWT_TTL.dividedBy(2).plus(Duration.ofSeconds(1))));

            // call again, fetchJwtSvid call count should increase
            svid = jwtSource.fetchJwtSvid(SpiffeId.parse("spiffe://example.org/workload-server"), "aud1", "aud2", "aud3");
            assertNotNull(svid);
            assertEquals(SpiffeId.parse("spiffe://example.org/workload-server"), svid.getSpiffeId());
            assertEquals(Sets.newHashSet("aud1", "aud2", "aud3"), svid.getAudience());
            assertEquals(2, workloadApiClient.getFetchJwtSvidCallCount());

        } catch (JwtSvidException e) {
            fail(e);
        }
    }

    @Test
    void testFetchJwtSvidWithSubject_JwtSvidExpiredInCache_MultipleThreads() {
        // test fetchJwtSvid with several threads trying to read and write the cache
        // at the same time, the cache should be updated only once
        try {

            jwtSource.fetchJwtSvid(SpiffeId.parse("spiffe://example.org/workload-server"), "aud1", "aud2", "aud3");
            assertEquals(1, workloadApiClient.getFetchJwtSvidCallCount());

            // set clock to expire the JWT SVID in the cache
            Clock offset = Clock.offset(clock, JWT_TTL.dividedBy(2).plus(Duration.ofSeconds(1)));
            jwtSource.setClock(offset);
            workloadApiClient.setClock(offset);

            // create a thread pool with 10 threads
            ExecutorService executorService = Executors.newFixedThreadPool(10);

            List<Future<JwtSvid>> futures = new ArrayList<>();

            // create 10 tasks to fetch a JWT SVID
            for (int i = 0; i < 10; i++) {
                futures.add(executorService.submit(() -> jwtSource.fetchJwtSvid(SpiffeId.parse("spiffe://example.org/workload-server"), "aud1", "aud2", "aud3")));
            }

            // wait for all tasks to finish
            for (Future<JwtSvid> future : futures) {
                future.get();
            }

            // verify that the cache was updated only once after the JWT SVID expired
            assertEquals(2, workloadApiClient.getFetchJwtSvidCallCount());

        } catch (InterruptedException | ExecutionException | JwtSvidException e) {
            fail(e);
        }
    }

    @Test
    void testFetchJwtSvidWithoutSubject() {
        try {
            JwtSvid svid = jwtSource.fetchJwtSvid("aud1", "aud2", "aud3");
            assertNotNull(svid);
            assertEquals(SpiffeId.parse("spiffe://example.org/workload-server"), svid.getSpiffeId());
            assertEquals(Sets.newHashSet("aud1", "aud2", "aud3"), svid.getAudience());
        } catch (JwtSvidException e) {
            fail(e);
        }
    }

    @Test
    void testFetchJwtSvidWithoutSubject_ReturnFromCache() {
        try {
            JwtSvid svid = jwtSource.fetchJwtSvid("aud1", "aud2", "aud3");
            assertNotNull(svid);
            assertEquals(SpiffeId.parse("spiffe://example.org/workload-server"), svid.getSpiffeId());
            assertEquals(Sets.newHashSet("aud1", "aud2", "aud3"), svid.getAudience());
            assertEquals(1, workloadApiClient.getFetchJwtSvidCallCount());

            // call again to get from cache changing the order of the audiences, the call count should not change
            svid = jwtSource.fetchJwtSvid("aud3", "aud2", "aud1");
            assertNotNull(svid);
            assertEquals(SpiffeId.parse("spiffe://example.org/workload-server"), svid.getSpiffeId());
            assertEquals(Sets.newHashSet("aud1", "aud2", "aud3"), svid.getAudience());
            assertEquals(1, workloadApiClient.getFetchJwtSvidCallCount());

            // call again using different audience, the call count should increase
            svid = jwtSource.fetchJwtSvid("other-audience");
            assertNotNull(svid);
            assertEquals(SpiffeId.parse("spiffe://example.org/workload-server"), svid.getSpiffeId());
            assertEquals(Sets.newHashSet("other-audience"), svid.getAudience());
            assertEquals(2, workloadApiClient.getFetchJwtSvidCallCount());
        } catch (JwtSvidException e) {
            fail(e);
        }
    }

    @Test
    void testFetchJwtSvidWithoutSubject_JwtSvidExpiredInCache() {
        try {
            JwtSvid svid = jwtSource.fetchJwtSvid("aud1", "aud2", "aud3");
            assertNotNull(svid);
            assertEquals(SpiffeId.parse("spiffe://example.org/workload-server"), svid.getSpiffeId());
            assertEquals(Sets.newHashSet("aud1", "aud2", "aud3"), svid.getAudience());
            assertEquals(1, workloadApiClient.getFetchJwtSvidCallCount());

            // set clock forwards but not enough to expire the JWT SVID in the cache
            jwtSource.setClock(clock.offset(clock, JWT_TTL.dividedBy(2).minus(Duration.ofSeconds(1))));

            // call again to get from cache, fetchJwtSvid call count should not change
            svid = jwtSource.fetchJwtSvid("aud3", "aud2", "aud1");
            assertNotNull(svid);
            assertEquals(SpiffeId.parse("spiffe://example.org/workload-server"), svid.getSpiffeId());
            assertEquals(Sets.newHashSet("aud1", "aud2", "aud3"), svid.getAudience());
            assertEquals(1, workloadApiClient.getFetchJwtSvidCallCount());

            // set clock forwards to expire the JWT SVID in the cache
            jwtSource.setClock(clock.offset(clock, JWT_TTL.dividedBy(2).plus(Duration.ofSeconds(1))));

            // call again, fetchJwtSvid call count should increase
            svid = jwtSource.fetchJwtSvid("aud1", "aud2", "aud3");
            assertNotNull(svid);
            assertEquals(SpiffeId.parse("spiffe://example.org/workload-server"), svid.getSpiffeId());
            assertEquals(Sets.newHashSet("aud1", "aud2", "aud3"), svid.getAudience());
            assertEquals(2, workloadApiClient.getFetchJwtSvidCallCount());
        } catch (JwtSvidException e) {
            fail(e);
        }
    }

    @Test
    void testFetchJwtSvid_SourceIsClosed_ThrowsIllegalStateException() throws IOException {
        jwtSource.close();
        try {
            jwtSource.fetchJwtSvid("aud1", "aud2", "aud3");
            fail("expected exception");
        } catch (IllegalStateException e) {
            assertEquals("JWT SVID source is closed", e.getMessage());
            assertTrue(workloadApiClient.closed);
        } catch (JwtSvidException e) {
            fail(e);
        }
    }

    @Test
    void testFetchJwtSvidWithSubject_SourceIsClosed_ThrowsIllegalStateException() throws IOException {
        jwtSource.close();
        try {
            jwtSource.fetchJwtSvid(SpiffeId.parse("spiffe://example.org/workload-server"), "aud1", "aud2", "aud3");
            fail("expected exception");
        } catch (IllegalStateException e) {
            assertEquals("JWT SVID source is closed", e.getMessage());
            assertTrue(workloadApiClient.closed);
        } catch (JwtSvidException e) {
            fail(e);
        }
    }


    @Test
    void testFetchJwtSvidsWithSubject() {
        try {
            List<JwtSvid> svids = jwtSource.fetchJwtSvids(SpiffeId.parse("spiffe://example.org/workload-server"), "aud1", "aud2", "aud3");
            assertNotNull(svids);
            assertEquals(1, svids.size());
            assertEquals(SpiffeId.parse("spiffe://example.org/workload-server"), svids.get(0).getSpiffeId());
            assertEquals(Sets.newHashSet("aud1", "aud2", "aud3"), svids.get(0).getAudience());
        } catch (JwtSvidException e) {
            fail(e);
        }
    }

    @Test
    void testFetchJwtSvidsWithSubject_ReturnFromCache() {
        try {
            List<JwtSvid> svids = jwtSource.fetchJwtSvids(SpiffeId.parse("spiffe://example.org/workload-server"), "aud1", "aud2", "aud3");
            assertNotNull(svids);
            assertEquals(1, svids.size());
            assertEquals(SpiffeId.parse("spiffe://example.org/workload-server"), svids.get(0).getSpiffeId());
            assertEquals(Sets.newHashSet("aud1", "aud2", "aud3"), svids.get(0).getAudience());
            assertEquals(1, workloadApiClient.getFetchJwtSvidCallCount());

            // call again to get from cache changing the order of the audiences
            svids = jwtSource.fetchJwtSvids(SpiffeId.parse("spiffe://example.org/workload-server"), "aud1", "aud2", "aud3");
            assertNotNull(svids);
            assertEquals(1, svids.size());
            assertEquals(SpiffeId.parse("spiffe://example.org/workload-server"), svids.get(0).getSpiffeId());
            assertEquals(Sets.newHashSet("aud3", "aud2", "aud1"), svids.get(0).getAudience());
            assertEquals(1, workloadApiClient.getFetchJwtSvidCallCount());

            // call again using different audience
            svids = jwtSource.fetchJwtSvids(SpiffeId.parse("spiffe://example.org/workload-server"), "other-audience");
            assertNotNull(svids);
            assertEquals(1, svids.size());
            assertEquals(SpiffeId.parse("spiffe://example.org/workload-server"), svids.get(0).getSpiffeId());
            assertEquals(Sets.newHashSet("other-audience"), svids.get(0).getAudience());
            assertEquals(2, workloadApiClient.getFetchJwtSvidCallCount());
        } catch (JwtSvidException e) {
            fail(e);
        }
    }

    @Test
    void testFetchJwtSvidsWithoutSubject() {
        try {
            List<JwtSvid> svids = jwtSource.fetchJwtSvids("aud1", "aud2", "aud3");
            assertNotNull(svids);
            assertEquals(svids.size(), 2);
            assertEquals(SpiffeId.parse("spiffe://example.org/workload-server"), svids.get(0).getSpiffeId());
            assertEquals(Sets.newHashSet("aud1", "aud2", "aud3"), svids.get(0).getAudience());
            assertEquals(SpiffeId.parse("spiffe://example.org/extra-workload-server"), svids.get(1).getSpiffeId());
            assertEquals(Sets.newHashSet("aud1", "aud2", "aud3"), svids.get(1).getAudience());
        } catch (JwtSvidException e) {
            fail(e);
        }
    }

    @Test
    void testFetchJwtSvidsWithoutSubject_ReturnFromCache() {
        try {
            List<JwtSvid> svids = jwtSource.fetchJwtSvids("aud1", "aud2", "aud3");
            assertNotNull(svids);
            assertEquals(svids.size(), 2);
            assertEquals(SpiffeId.parse("spiffe://example.org/workload-server"), svids.get(0).getSpiffeId());
            assertEquals(Sets.newHashSet("aud1", "aud2", "aud3"), svids.get(0).getAudience());
            assertEquals(SpiffeId.parse("spiffe://example.org/extra-workload-server"), svids.get(1).getSpiffeId());
            assertEquals(Sets.newHashSet("aud1", "aud2", "aud3"), svids.get(1).getAudience());
            assertEquals(1, workloadApiClient.getFetchJwtSvidCallCount());

            // call again to get from cache changing the order of the audiences
            svids = jwtSource.fetchJwtSvids("aud2", "aud3", "aud1");
            assertNotNull(svids);
            assertEquals(svids.size(), 2);
            assertEquals(SpiffeId.parse("spiffe://example.org/workload-server"), svids.get(0).getSpiffeId());
            assertEquals(Sets.newHashSet("aud1", "aud2", "aud3"), svids.get(0).getAudience());
            assertEquals(SpiffeId.parse("spiffe://example.org/extra-workload-server"), svids.get(1).getSpiffeId());
            assertEquals(Sets.newHashSet("aud1", "aud2", "aud3"), svids.get(1).getAudience());
            assertEquals(1, workloadApiClient.getFetchJwtSvidCallCount());

            // call again using different audience
            svids = jwtSource.fetchJwtSvids("other-audience");
            assertNotNull(svids);
            assertEquals(svids.size(), 2);
            assertEquals(SpiffeId.parse("spiffe://example.org/workload-server"), svids.get(0).getSpiffeId());
            assertEquals(Sets.newHashSet("other-audience"), svids.get(0).getAudience());
            assertEquals(SpiffeId.parse("spiffe://example.org/extra-workload-server"), svids.get(1).getSpiffeId());
            assertEquals(Sets.newHashSet("other-audience"), svids.get(1).getAudience());
            assertEquals(2, workloadApiClient.getFetchJwtSvidCallCount());
        } catch (JwtSvidException e) {
            fail(e);
        }
    }

    @Test
    void testFetchJwtSvids_SourceIsClosed_ThrowsIllegalStateException() throws IOException {
        jwtSource.close();
        try {
            jwtSource.fetchJwtSvids("aud1", "aud2", "aud3");
            fail("expected exception");
        } catch (IllegalStateException e) {
            assertEquals("JWT SVID source is closed", e.getMessage());
            assertTrue(workloadApiClient.closed);
        } catch (JwtSvidException e) {
            fail(e);
        }
    }

    @Test
    void testFetchJwtSvidsWithSubject_SourceIsClosed_ThrowsIllegalStateException() throws IOException {
        jwtSource.close();
        try {
            jwtSource.fetchJwtSvids(SpiffeId.parse("spiffe://example.org/workload-server"), "aud1", "aud2", "aud3");
            fail("expected exception");
        } catch (IllegalStateException e) {
            assertEquals("JWT SVID source is closed", e.getMessage());
            assertTrue(workloadApiClient.closed);
        } catch (JwtSvidException e) {
            fail(e);
        }
    }

    @Test
    void newSource_success() {
        val options = JwtSourceOptions
                .builder()
                .workloadApiClient(workloadApiClient)
                .initTimeout(Duration.ofSeconds(0))
                .build();
        try {
            JwtSource jwtSource = CachedJwtSource.newSource(options);
            assertNotNull(jwtSource);
        } catch (SocketEndpointAddressException | JwtSourceException e) {
            fail(e);
        }
    }

    @Test
    void newSource_nullParam() {
        try {
            CachedJwtSource.newSource(null);
            fail();
        } catch (NullPointerException e) {
            assertEquals("options is marked non-null but is null", e.getMessage());
        } catch (SocketEndpointAddressException | JwtSourceException e) {
            fail();
        }
    }

    @Test
    void newSource_errorFetchingJwtBundles() {
        val options = JwtSourceOptions
                .builder()
                .workloadApiClient(workloadApiClientErrorStub)
                .spiffeSocketPath("unix:/tmp/test")
                .build();
        try {
            CachedJwtSource.newSource(options);
            fail();
        } catch (JwtSourceException e) {
            assertEquals("Error creating JWT source", e.getMessage());
            assertEquals("Error fetching JwtBundleSet", e.getCause().getMessage());
        } catch (Exception e) {
            fail();
        }
    }

    @Test
    void newSource_FailsBecauseOfTimeOut() throws Exception {
        try {
            val options = JwtSourceOptions
                    .builder()
                    .spiffeSocketPath("unix:/tmp/test")
                    .build();
            CachedJwtSource.newSource(options);
            fail();
        } catch (JwtSourceException e) {
            assertEquals("Error creating JWT source", e.getMessage());
            assertEquals("Timeout waiting for JWT bundles update", e.getCause().getMessage());
        } catch (SocketEndpointAddressException e) {
            fail();
        }
    }

    @Test
    void newSource_DefaultSocketAddress() throws Exception {
<<<<<<< HEAD
        new EnvironmentVariables(Address.SOCKET_ENV_VARIABLE, "unix:/tmp/test").execute(() -> {
            try {
                CachedJwtSource.newSource();
                fail();
            } catch (JwtSourceException e) {
                assertEquals("Error creating JWT source", e.getMessage());
            } catch (SocketEndpointAddressException e) {
                fail();
            }
        });
=======
        try {
            TestUtils.setEnvironmentVariable(Address.SOCKET_ENV_VARIABLE, "unix:/tmp/test");
            CachedJwtSource.newSource();
            fail();
        } catch (JwtSourceException e) {
            assertEquals("Error creating JWT source", e.getMessage());
        } catch (SocketEndpointAddressException e) {
            fail();
        }
>>>>>>> c3dc4950
    }

    @Test
    void newSource_noSocketAddress() throws Exception {
<<<<<<< HEAD
        new EnvironmentVariables(Address.SOCKET_ENV_VARIABLE, "").execute(() -> {
            try {
                CachedJwtSource.newSource();
                fail();
            } catch (SocketEndpointAddressException e) {
                fail();
            } catch (IllegalStateException e) {
                assertEquals("Endpoint Socket Address Environment Variable is not set: SPIFFE_ENDPOINT_SOCKET", e.getMessage());
            }
        });
=======
        try {
            // just in case it's defined in the environment
            TestUtils.setEnvironmentVariable(Address.SOCKET_ENV_VARIABLE, "");
            CachedJwtSource.newSource();
            fail();
        } catch (SocketEndpointAddressException e) {
            fail();
        } catch (IllegalStateException e) {
            assertEquals("Endpoint Socket Address Environment Variable is not set: SPIFFE_ENDPOINT_SOCKET", e.getMessage());
        }
>>>>>>> c3dc4950
    }
}<|MERGE_RESOLUTION|>--- conflicted
+++ resolved
@@ -496,7 +496,6 @@
 
     @Test
     void newSource_DefaultSocketAddress() throws Exception {
-<<<<<<< HEAD
         new EnvironmentVariables(Address.SOCKET_ENV_VARIABLE, "unix:/tmp/test").execute(() -> {
             try {
                 CachedJwtSource.newSource();
@@ -507,22 +506,10 @@
                 fail();
             }
         });
-=======
-        try {
-            TestUtils.setEnvironmentVariable(Address.SOCKET_ENV_VARIABLE, "unix:/tmp/test");
-            CachedJwtSource.newSource();
-            fail();
-        } catch (JwtSourceException e) {
-            assertEquals("Error creating JWT source", e.getMessage());
-        } catch (SocketEndpointAddressException e) {
-            fail();
-        }
->>>>>>> c3dc4950
     }
 
     @Test
     void newSource_noSocketAddress() throws Exception {
-<<<<<<< HEAD
         new EnvironmentVariables(Address.SOCKET_ENV_VARIABLE, "").execute(() -> {
             try {
                 CachedJwtSource.newSource();
@@ -533,17 +520,5 @@
                 assertEquals("Endpoint Socket Address Environment Variable is not set: SPIFFE_ENDPOINT_SOCKET", e.getMessage());
             }
         });
-=======
-        try {
-            // just in case it's defined in the environment
-            TestUtils.setEnvironmentVariable(Address.SOCKET_ENV_VARIABLE, "");
-            CachedJwtSource.newSource();
-            fail();
-        } catch (SocketEndpointAddressException e) {
-            fail();
-        } catch (IllegalStateException e) {
-            assertEquals("Endpoint Socket Address Environment Variable is not set: SPIFFE_ENDPOINT_SOCKET", e.getMessage());
-        }
->>>>>>> c3dc4950
     }
 }