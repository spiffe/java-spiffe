--- conflicted
+++ resolved
@@ -55,7 +55,6 @@
 
     @Test
     void testNewClient_defaultOptions() throws Exception {
-<<<<<<< HEAD
         new EnvironmentVariables(Address.SOCKET_ENV_VARIABLE, "unix:/tmp/agent.sock").execute(() -> {
             try {
                 WorkloadApiClient client = DefaultWorkloadApiClient.newClient();
@@ -64,15 +63,6 @@
                 fail(e);
             }
         });
-=======
-        try {
-            TestUtils.setEnvironmentVariable(Address.SOCKET_ENV_VARIABLE, "unix:/tmp/agent.sock");
-            WorkloadApiClient client = DefaultWorkloadApiClient.newClient();
-            assertNotNull(client);
-        } catch (SocketEndpointAddressException e) {
-            fail(e);
-        }
->>>>>>> 0d0aae96
     }
 
     @Test
